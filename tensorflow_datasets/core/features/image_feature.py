--- conflicted
+++ resolved
@@ -196,11 +196,7 @@
   def repr_html(self, ex: np.ndarray) -> str:
     """Images are displayed as thumbnail."""
     # Normalize image and resize
-<<<<<<< HEAD
-    img = create_thumbnail(ex, self.use_colormap)
-=======
     img = _create_thumbnail(ex)
->>>>>>> bb4315c5
 
     # Convert to base64
     img_str = utils.get_base64(lambda buff: img.save(buff, format='PNG'))
@@ -227,14 +223,10 @@
     }
 
 
-<<<<<<< HEAD
-def create_thumbnail(ex, use_colormap: bool):
-=======
 # Visualization single image
 
 
 def _create_thumbnail(ex: np.ndarray) -> PilImage:
->>>>>>> bb4315c5
   """Creates the image from the np.array input."""
   PIL_Image = lazy_imports_lib.lazy_imports.PIL_Image  # pylint: disable=invalid-name
 
